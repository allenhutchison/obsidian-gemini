--- conflicted
+++ resolved
@@ -148,15 +148,7 @@
                     userMessage, await this.plugin.history.getHistoryForFile(this.currentFile!));
                 this.plugin.history.appendHistoryForFile(this.currentFile!, { role: "user", content: userMessage });
                 this.plugin.history.appendHistoryForFile(this.currentFile!, { role: "model", content: botResponse });
-<<<<<<< HEAD
                 this.displayMessage(botResponse, "model");
-=======
-                if (this.shoudRewriteFile) {
-                    this.displayMessage(botResponse, "model");
-                } else {
-                    this.displayMessage(botResponse, "model");
-                }
->>>>>>> 76293120
             } catch (error) {
                 new Notice("Error getting bot response.");
                 console.error(error);
